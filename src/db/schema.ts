--- conflicted
+++ resolved
@@ -1,8 +1,5 @@
-<<<<<<< HEAD
 import type { AnyPgColumn } from 'drizzle-orm/pg-core';
-=======
 import type { Json } from 'drizzle-zod';
->>>>>>> c2785e68
 
 import { z } from '@hono/zod-openapi';
 import {
